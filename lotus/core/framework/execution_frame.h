--- conflicted
+++ resolved
@@ -99,7 +99,6 @@
     // tensors since the class is not fully implemented yet.
     friend class Lotus::Test::TestUtils;
         
-<<<<<<< HEAD
         // This method is not thread safe!
         void Release(const int offset);
 
@@ -108,25 +107,6 @@
             const std::vector<string>& outputs);
 
         void SetupNodeArg(LotusIR::NodeArg* arg);
-=======
-    // This method is not thread safe!
-    void Release(const int offset);
-
-    void Init(const LotusIR::Graph* graph, 
-              const std::unordered_map<string, MLValue>& feeds,
-              const std::vector<string>& outputs,
-              const SessionState& session_state);
-
-    void SetupNodeArg(LotusIR::NodeArg* arg, 
-                      std::unordered_map<string, int>& value_name_to_index) {
-      LOTUS_ENFORCE(arg);
-      auto& name = arg->Name();
-      auto index_it = value_name_to_index.find(name);
-      LOTUS_ENFORCE(index_it != value_name_to_index.end());
-      auto index = index_it->second;
-      node_values_.push_back(&all_values_[index]);
-    }
->>>>>>> ebdc3966
         
     // This method is not thread safe!
     Tensor* get_or_create_tensor(int index, const TensorShape& shape) {
@@ -178,22 +158,7 @@
 
     // i-th kernel is still waiting for pending_counts_[i] inputs.
     vector<int> pending_counts_;
-        
-<<<<<<< HEAD
-        // The arenas used for current execution
-        // Like mentioned in comments above, we could have two approach:
-        // Arena owned by global allocator manager, or arena owned by 
-        // Execution frame. Currently we are implment by global arena approach
-        // So here is a list of raw pointer and execution frame don't need
-        // release them. If we switch to another approach later, we should
-        // define ArenaPtr as unique_ptr here.
-        vector<ArenaPtr> arenas_;
 
-        std::unordered_map<string, int> value_name_to_index_;
-
-        const SessionState& session_state_;
-    };
-=======
     // The arenas used for current execution
     // Like mentioned in comments above, we could have two approach:
     // Arena owned by global allocator manager, or arena owned by 
@@ -202,10 +167,11 @@
     // release them. If we switch to another approach later, we should
     // define ArenaPtr as unique_ptr here.
     vector<ArenaPtr> arenas_;
-
+    
     std::unordered_map<string, int> value_name_to_index_;
+    
+    const SessionState& session_state_;
   };
->>>>>>> ebdc3966
 }
 
 #endif  // CORE_FRAMEWORK_EXECUTION_FRAME_H