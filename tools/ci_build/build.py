#!/usr/bin/env python3
# Copyright (c) Microsoft Corporation. All rights reserved.
# Licensed under the MIT License.

import argparse
import fileinput
import getpass
import glob
import logging
import multiprocessing
import os
import platform
import re
import shutil
import subprocess
import sys
import warnings
import hashlib
from os.path import expanduser

logging.basicConfig(format="%(asctime)s %(name)s [%(levelname)s] - %(message)s", level=logging.DEBUG)
log = logging.getLogger("Build")

class BaseError(Exception):
    """Base class for errors originating from build.py."""
    pass

class BuildError(BaseError):
    """Error from running build steps."""
    def __init__(self, *messages):
        super().__init__("\n".join(messages))

class UsageError(BaseError):
    """Usage related error."""
    def __init__(self, message):
        super().__init__(message)

def parse_arguments():
    parser = argparse.ArgumentParser(description="ONNXRuntime CI build driver.",
                                     usage='''
Default behavior is --update --build --test for native architecture builds.
Default behavior is --update --build for cross-compiled builds.

The Update phase will update git submodules, and run cmake to generate makefiles.
The Build phase will build all projects.
The Test phase will run all unit tests, and optionally the ONNX tests.

Use the individual flags to only run the specified stages.
                                     ''')
    # Main arguments
    parser.add_argument("--build_dir", required=True, help="Path to the build directory.")
    parser.add_argument("--config", nargs="+", default=["Debug"],
                        choices=["Debug", "MinSizeRel", "Release", "RelWithDebInfo"],
                        help="Configuration(s) to build.")
    parser.add_argument("--update", action='store_true', help="Update makefiles.")
    parser.add_argument("--build", action='store_true', help="Build.")
    parser.add_argument("--clean", action='store_true', help="Run 'cmake --build --target clean' for the selected config/s.")
    parser.add_argument("--parallel", action='store_true', help='''Use parallel build.
    The build setup doesn't get all dependencies right, so --parallel only works if you're just rebuilding ONNXRuntime code.
    If you've done an update that fetched external dependencies you have to build without --parallel the first time.
    Once that's done, run with "--build --parallel --test" to just build in parallel and run tests.''')
    parser.add_argument("--test", action='store_true', help="Run unit tests.")

    # enable ONNX tests
    parser.add_argument("--enable_onnx_tests", action='store_true',
                        help='''When running the Test phase, run onnx_test_running against available test data directories.''')
    parser.add_argument("--pb_home", help="Path to protobuf installation")
    parser.add_argument("--path_to_protoc_exe", help="Path to protoc exe. Will be overridden by {pb_home}/bin/protoc.exe if {pb_home} is set.")
    parser.add_argument("--download_test_data", action="store_true",
                        help='''Downloads test data without running the tests''')
    parser.add_argument("--test_data_url", help="Test data URL.")
    parser.add_argument("--test_data_checksum", help="Test data checksum (MD5 digest).")
    # CUDA related
    parser.add_argument("--use_cuda", action='store_true', help="Enable CUDA.")
    parser.add_argument("--cuda_version", help="The version of CUDA toolkit to use. Auto-detect if not specified. e.g. 9.0")
    parser.add_argument("--cuda_home", help="Path to CUDA home."
                                            "Read from CUDA_HOME environment variable if --use_cuda is true and --cuda_home is not specified.")
    parser.add_argument("--cudnn_home", help="Path to CUDNN home. "
                                             "Read from CUDNN_HOME environment variable if --use_cuda is true and --cudnn_home is not specified.")

    # Python bindings
    parser.add_argument("--enable_pybind", action='store_true', help="Enable Python Bindings.")
    parser.add_argument("--build_wheel", action='store_true', help="Build Python Wheel. ")

    # C-Sharp bindings
    parser.add_argument("--build_csharp", action='store_true', help="Build C#.Net DLL and NuGet package")


    # Build a shared lib
    parser.add_argument("--build_shared_lib", action='store_true', help="Build a shared library for the ONNXRuntime.")

    # Build options
    parser.add_argument("--cmake_extra_defines", nargs="+",
                        help="Extra definitions to pass to CMake during build system generation. " +
                             "These are just CMake -D options without the leading -D.")
    parser.add_argument("--x86", action='store_true',
                        help="Create x86 makefiles. Requires --update and no existing cache CMake setup. Delete CMakeCache.txt if needed")
    parser.add_argument("--arm", action='store_true',
                        help="Create ARM makefiles. Requires --update and no existing cache CMake setup. Delete CMakeCache.txt if needed")
    parser.add_argument("--arm64", action='store_true',
                        help="Create ARM64 makefiles. Requires --update and no existing cache CMake setup. Delete CMakeCache.txt if needed")
    parser.add_argument("--msvc_toolset", help="MSVC toolset to use. e.g. 14.11")

    # Arguments needed by CI
    parser.add_argument("--cmake_path", default="cmake", help="Path to the CMake program.")
    parser.add_argument("--ctest_path", default="ctest", help="Path to the CTest program.")
    parser.add_argument("--skip_submodule_sync", action='store_true', help="Don't do a 'git submodule update'. Makes the Update phase faster.")

    parser.add_argument("--use_jemalloc", action='store_true', help="Use jemalloc.")
    parser.add_argument("--use_openblas", action='store_true', help="Build with OpenBLAS.")
    parser.add_argument("--use_mkldnn", action='store_true', help="Build with MKLDNN.")
    parser.add_argument("--use_mklml", action='store_true', help="Build with MKLML.")
    parser.add_argument("--use_nsync", action='store_true', help="Build with NSYNC.")
    parser.add_argument("--use_preinstalled_eigen", action='store_true', help="Use pre-installed eigen.")
    parser.add_argument("--eigen_path", help="Path to pre-installed eigen.")
    parser.add_argument("--use_tvm", action="store_true", help="Build with tvm")
    parser.add_argument("--use_openmp", action='store_true', help="Build with OpenMP.")
    parser.add_argument("--use_llvm", action="store_true", help="Build tvm with llvm")
    parser.add_argument("--use_eigenthreadpool", action="store_true", help="Build with eigenthreadpool")
    parser.add_argument("--enable_msinternal", action="store_true", help="Enable for Microsoft internal builds only.")
    parser.add_argument("--llvm_path", help="Path to llvm dir")
    parser.add_argument("--azure_sas_key", help="Azure storage sas key, starts with '?'")
    parser.add_argument("--use_brainslice", action="store_true", help="Build with brain slice")
    parser.add_argument("--brain_slice_package_path", help="Path to brain slice packages")
    parser.add_argument("--brain_slice_package_name", help="Name of brain slice packages")
    parser.add_argument("--brain_slice_client_package_name", help="Name of brainslice client package")
    parser.add_argument("--use_nuphar", action='store_true', help="Build with nuphar")
    parser.add_argument("--use_trt", action='store_true', help="Build with trt")
    parser.add_argument("--trt_path", action='store_true', help="Path to trt dir")
    return parser.parse_args()

def resolve_executable_path(command_or_path):
    """Returns the absolute path of an executable."""
    executable_path = shutil.which(command_or_path)
    if executable_path is None:
        raise BuildError("Failed to resolve executable path for '{}'.".format(command_or_path))
    return os.path.realpath(executable_path)

def is_windows():
    return sys.platform.startswith("win")

def is_ubuntu_1604():
    return platform.linux_distribution()[0] == 'Ubuntu' and platform.linux_distribution()[1] == '16.04'

def get_config_build_dir(build_dir, config):
    # build directory per configuration
    return os.path.join(build_dir, config)

def run_subprocess(args, cwd=None, capture=False, dll_path=None, shell=False):
    log.debug("Running subprocess in '{0}'\n{1}".format(cwd or os.getcwd(), args))
    my_env = os.environ.copy()
    if dll_path:
        if is_windows():
            my_env["PATH"] = dll_path + os.pathsep + my_env["PATH"]
        else:
            if "LD_LIBRARY_PATH" in my_env:
                my_env["LD_LIBRARY_PATH"] += os.pathsep + dll_path
            else:
                my_env["LD_LIBRARY_PATH"] = dll_path

    stdout, stderr = (subprocess.PIPE, subprocess.STDOUT) if capture else (None, None)
    return subprocess.run(args, cwd=cwd, check=True, stdout=stdout, stderr=stderr, env=my_env, shell=shell)

def update_submodules(source_dir):
    run_subprocess(["git", "submodule", "update", "--init", "--recursive"], cwd=source_dir)

def is_docker():
    path = '/proc/self/cgroup'
    return (
        os.path.exists('/.dockerenv') or
        os.path.isfile(path) and any('docker' in line for line in open(path))
    )

def is_sudo():
    return 'SUDO_UID' in os.environ.keys()

def install_apt_package(package):
    have = package in str(run_subprocess(["apt", "list", "--installed", package], capture=True).stdout)
    if not have:
        if is_sudo():
            run_subprocess(['apt-get', 'install', '-y', package])
        else:
            raise BuildError(package + " APT package missing. Please re-run this script using sudo to install.")

def install_ubuntu_deps(args):
    'Check if the necessary Ubuntu dependencies are installed. Not required on docker. Provide help output if missing.'

    # check we need the packages first
    if not (args.enable_pybind or args.use_openblas):
        return

    # not needed on docker as packages are pre-installed
    if not is_docker():
        try:
            if args.enable_pybind:
                install_apt_package("python3")

            if args.use_openblas:
                install_apt_package("libopenblas-dev")

        except Exception as e:
            raise BuildError("Error setting up required APT packages. {}".format(str(e)))

def install_python_deps():
    dep_packages = ['setuptools', 'wheel', 'numpy==1.15.0']
    run_subprocess([sys.executable, '-m', 'pip', 'install', '--trusted-host', 'files.pythonhosted.org'] + dep_packages)

def check_md5(filename, expected_md5):
    if not os.path.exists(filename):
        return False
    hash_md5 = hashlib.md5()
    BLOCKSIZE = 1024*64
    with open(filename, "rb") as f:
        buf = f.read(BLOCKSIZE)
        while len(buf) > 0:
            hash_md5.update(buf)
            buf = f.read(BLOCKSIZE)
    hex = hash_md5.hexdigest()
    if hex != expected_md5:
        log.info('md5 mismatch, expect %s, got %s' % (expected_md5, hex))
        os.remove(filename)
        return False
    return True

#the last part of src_url should be unique, across all the builds
def download_test_data(build_dir, src_url, expected_md5, azure_sas_key):
    cache_dir = os.path.join(expanduser("~"), '.cache','onnxruntime')
    os.makedirs(cache_dir, exist_ok=True)
    local_zip_file = os.path.join(cache_dir, os.path.basename(src_url))
    if not check_md5(local_zip_file, expected_md5):
        log.info("Downloading test data")
        if azure_sas_key:
            src_url += azure_sas_key
        # try to avoid logging azure_sas_key
        if shutil.which('aria2c'):
            result = subprocess.run(['aria2c','-x', '5', '-j',' 5',  '-q', src_url, '-d', cache_dir])
            if result.returncode != 0:
                raise BuildError("aria2c exited with code {}.".format(result.returncode))
        elif shutil.which('curl'):
            result = subprocess.run(['curl', '-s', src_url, '-o', local_zip_file])
            if result.returncode != 0:
                raise BuildError("curl exited with code {}.".format(result.returncode))
        else:
            import urllib.request
            import urllib.error
            try:
                urllib.request.urlretrieve(src_url, local_zip_file)
            except urllib.error.URLError:
                raise BuildError("urllib.request.urlretrieve() failed.")
    models_dir = os.path.join(build_dir,'models')
    if os.path.exists(models_dir):
        log.info('deleting %s' % models_dir)
        shutil.rmtree(models_dir)
    if shutil.which('unzip'):
        run_subprocess(['unzip','-qd', models_dir, local_zip_file])
    elif shutil.which('7za'):
        run_subprocess(['7za','x', local_zip_file, '-y', '-o' + models_dir])
    else:
        #TODO: use python for unzip
        log.error("No unzip tool for use")
        return False
    return True

def setup_test_data(build_dir, configs, test_data_url, test_data_checksum, azure_sas_key):
    """Sets up the test data, downloading it if needed."""
    if not download_test_data(build_dir, test_data_url, test_data_checksum, azure_sas_key):
        raise BuildError("Failed to set up test data.")

    # create a shortcut for test models if there is a 'models' folder in build_dir
    if is_windows():
        src_model_dir = os.path.join(build_dir, 'models')
        for config in configs:
            config_build_dir = get_config_build_dir(build_dir, config)
            os.makedirs(config_build_dir, exist_ok=True)
            dest_model_dir = os.path.join(config_build_dir, 'models')
            if os.path.exists(src_model_dir) and not os.path.exists(dest_model_dir):
                log.debug("creating shortcut %s -> %s"  % (src_model_dir, dest_model_dir))
                run_subprocess(['mklink', '/D', '/J', dest_model_dir, src_model_dir], shell=True)

def generate_build_tree(cmake_path, source_dir, build_dir, cuda_home, cudnn_home, pb_home, path_to_protoc_exe, configs, cmake_extra_defines, args, cmake_extra_args):
    log.info("Generating CMake build tree")
    cmake_dir = os.path.join(source_dir, "cmake")
    # TODO: fix jemalloc build so it does not conflict with onnxruntime shared lib builds. (e.g. onnxuntime_pybind)
    # for now, disable jemalloc if pybind is also enabled.
    cmake_args = [cmake_path, cmake_dir,
                 "-Donnxruntime_RUN_ONNX_TESTS=" + ("ON" if args.enable_onnx_tests else "OFF"),
                 "-Donnxruntime_GENERATE_TEST_REPORTS=ON",
                 "-Donnxruntime_DEV_MODE=ON",
                 "-DPYTHON_EXECUTABLE=" + sys.executable,
                 "-Donnxruntime_USE_CUDA=" + ("ON" if args.use_cuda else "OFF"),
                 "-Donnxruntime_USE_NSYNC=" + ("OFF" if is_windows() or not args.use_nsync else "ON"),
                 "-Donnxruntime_CUDNN_HOME=" + (cudnn_home if args.use_cuda else ""),
                 "-Donnxruntime_USE_JEMALLOC=" + ("ON" if args.use_jemalloc else "OFF"),
                 "-Donnxruntime_ENABLE_PYTHON=" + ("ON" if args.enable_pybind else "OFF"),
                 "-Donnxruntime_BUILD_CSHARP=" + ("ON" if args.build_csharp else "OFF"),
                 "-Donnxruntime_BUILD_SHARED_LIB=" + ("ON" if args.build_shared_lib else "OFF"),
                 "-Donnxruntime_USE_EIGEN_FOR_BLAS=" + ("OFF" if args.use_openblas else "ON"),
                 "-Donnxruntime_USE_OPENBLAS=" + ("ON" if args.use_openblas else "OFF"),
                 "-Donnxruntime_USE_MKLDNN=" + ("ON" if args.use_mkldnn else "OFF"),
                 "-Donnxruntime_USE_MKLML=" + ("ON" if args.use_mklml else "OFF"),
                 "-Donnxruntime_USE_OPENMP=" + ("ON" if args.use_openmp else "OFF"),
                 "-Donnxruntime_USE_TVM=" + ("ON" if args.use_tvm else "OFF"),
                 "-Donnxruntime_USE_LLVM=" + ("ON" if args.use_llvm else "OFF"),
                 "-Donnxruntime_ENABLE_MICROSOFT_INTERNAL=" + ("ON" if args.enable_msinternal else "OFF"),
                 "-Donnxruntime_USE_BRAINSLICE=" + ("ON" if args.use_brainslice else "OFF"),
                 "-Donnxruntime_USE_NUPHAR=" + ("ON" if args.use_nuphar else "OFF"),
                 "-Donnxruntime_USE_EIGEN_THREADPOOL=" + ("ON" if args.use_eigenthreadpool else "OFF"), 
                 "-Donnxruntime_USE_TRT=" + ("ON" if args.use_trt else "OFF"),
<<<<<<< HEAD
                 "-Donnxruntime_BUILD_x86=" + ("ON" if args.x86 else "OFF"),
=======
                  # By default - we currently support only cross compiling for ARM/ARM64 (no native compilation supported through this script)
                 "-Donnxruntime_CROSS_COMPILING=" + ("ON" if args.arm64 or args.arm else "OFF"),
>>>>>>> 7218be4f
                 ]
    if args.use_brainslice:
        bs_pkg_name = args.brain_slice_package_name.split('.', 1)
        bs_shared_lib_name = '.'.join((bs_pkg_name[0], 'redist', bs_pkg_name[1]))
        cmake_args += [
            "-Donnxruntime_BRAINSLICE_LIB_PATH=%s/%s" % (args.brain_slice_package_path, args.brain_slice_package_name),
            "-Donnxruntime_BS_CLIENT_PACKAGE=%s/%s" % (args.brain_slice_package_path, args.brain_slice_client_package_name),
            "-Donnxruntime_BRAINSLICE_dynamic_lib_PATH=%s/%s" % (args.brain_slice_package_path, bs_shared_lib_name)]

    if args.use_trt:
        cmake_args += ["-DTENSORRT_ROOT=%s" % args.trt_path]

    if args.use_llvm:
        cmake_args += ["-DLLVM_DIR=%s" % args.llvm_path]

    if args.use_cuda and not is_windows():
        nvml_stub_path = cuda_home + "/lib64/stubs"
        cmake_args += ["-DCUDA_CUDA_LIBRARY=" + nvml_stub_path]

    if args.use_preinstalled_eigen:
        cmake_args += ["-Donnxruntime_USE_PREINSTALLED_EIGEN=ON",
                       "-Deigen_SOURCE_PATH=" + args.eigen_path]

    if pb_home:
        cmake_args += ["-DONNX_CUSTOM_PROTOC_EXECUTABLE=" + os.path.join(pb_home,'bin','protoc'), '-Donnxruntime_USE_PREBUILT_PB=ON']

    elif path_to_protoc_exe:
        cmake_args += ["-DONNX_CUSTOM_PROTOC_EXECUTABLE=%s" % path_to_protoc_exe]

    cmake_args += ["-D{}".format(define) for define in cmake_extra_defines]

    if is_windows():
        cmake_args += cmake_extra_args

    for config in configs:
        config_build_dir = get_config_build_dir(build_dir, config)
        os.makedirs(config_build_dir, exist_ok=True)

        if args.use_tvm:
            os.environ["PATH"] = os.path.join(config_build_dir, "external", "tvm", config) + os.pathsep + os.environ["PATH"]

        run_subprocess(cmake_args  + ["-DCMAKE_BUILD_TYPE={}".format(config)], cwd=config_build_dir)


def clean_targets(cmake_path, build_dir, configs):
    for config in configs:
        log.info("Cleaning targets for %s configuration", config)
        build_dir2 = get_config_build_dir(build_dir, config)
        cmd_args = [cmake_path,
                    "--build", build_dir2,
                    "--config", config,
                    "--target", "clean"]

        run_subprocess(cmd_args)

def build_targets(cmake_path, build_dir, configs, parallel):
    for config in configs:
        log.info("Building targets for %s configuration", config)
        build_dir2 = get_config_build_dir(build_dir, config)
        cmd_args = [cmake_path,
                    "--build", build_dir2,
                    "--config", config]

        build_tool_args = []
        if parallel:
            num_cores = str(multiprocessing.cpu_count())
            if is_windows():
                build_tool_args += ["/maxcpucount:" + num_cores]
            else:
                build_tool_args += ["-j" + num_cores]

        if (build_tool_args):
            cmd_args += [ "--" ]
            cmd_args += build_tool_args

        run_subprocess(cmd_args)

def add_dir_if_exists(dir, dir_list):
    if (os.path.isdir(dir)):
        dir_list.append(dir)

def setup_cuda_vars(args):

    cuda_home = ""
    cudnn_home = ""

    if (args.use_cuda):
        cuda_home = args.cuda_home if args.cuda_home else os.getenv("CUDA_HOME")
        cudnn_home = args.cudnn_home if args.cudnn_home else os.getenv("CUDNN_HOME")

        cuda_home_valid = (cuda_home != None and os.path.exists(cuda_home))
        cudnn_home_valid = (cudnn_home != None and os.path.exists(cudnn_home))

        if (not cuda_home_valid or not cudnn_home_valid):
            raise BuildError("cuda_home and cudnn_home paths must be specified and valid.",
                             "cuda_home='{}' valid={}. cudnn_home='{}' valid={}"
                             .format(cuda_home, cuda_home_valid, cudnn_home, cudnn_home_valid))

        if (is_windows()):
            # Validate that the cudnn_home is pointing at the right level
            if (not os.path.exists(os.path.join(cudnn_home, "bin"))):
                raise BuildError("cudnn_home path should include the 'cuda' folder, and must contain the CUDNN 'bin' directory.",
                                 "cudnn_home='{}'".format(cudnn_home))

            os.environ["CUDA_PATH"] = cuda_home
            os.environ["CUDA_TOOLKIT_ROOT_DIR"] = cuda_home

            cuda_bin_path = os.path.join(cuda_home, 'bin')
            os.environ["CUDA_BIN_PATH"] = cuda_bin_path
            os.environ["PATH"] += os.pathsep + cuda_bin_path + os.pathsep + os.path.join(cudnn_home, 'bin')
            # Add version specific CUDA_PATH_Vx_y value as the Visual Studio build files require that
            version_file = os.path.join(cuda_home, 'version.txt')
            if not os.path.exists(version_file):
                raise BuildError("No version file found in CUDA install directory. Looked for " + version_file)

            cuda_major_version = "unknown"

            with open(version_file) as f:
                # First line of version file should have something like 'CUDA Version 9.2.148'
                first_line = f.readline()
                m = re.match("CUDA Version (\d+).(\d+)", first_line)
                if not m:
                    raise BuildError("Couldn't read version from first line of " + version_file)

                cuda_major_version = m.group(1)
                minor = m.group(2)
                os.environ["CUDA_PATH_V{}_{}".format(cuda_major_version, minor)] = cuda_home

            vc_ver_str = os.getenv("VCToolsVersion") or ""
            vc_ver = vc_ver_str.split(".")
            if len(vc_ver) != 3:
                log.warning("Unable to automatically verify VS 2017 toolset is compatible with CUDA. Will attempt to use.")
                log.warning("Failed to get valid Visual C++ Tools version from VCToolsVersion environment variable value of '" + vc_ver_str + "'")
                log.warning("VCToolsVersion is set in a VS 2017 Developer Command shell, or by running \"%VS2017INSTALLDIR%\\VC\\Auxiliary\\Build\\vcvars64.bat\"")
                log.warning("See build.md in the root ONNXRuntime directory for instructions on installing the Visual C++ 2017 14.11 toolset if needed.")

            elif cuda_major_version == "9" and vc_ver[0] == "14" and int(vc_ver[1]) > 11:
                raise BuildError("Visual C++ Tools version not supported by CUDA v9. You must setup the environment to use the 14.11 toolset.",
                                 "Current version is {}. CUDA 9.2 requires version 14.11.*".format(vc_ver_str),
                                 "If necessary manually install the 14.11 toolset using the Visual Studio 2017 updater.",
                                 "See 'Windows CUDA Build' in build.md in the root directory of this repository.")

    return cuda_home, cudnn_home

def run_onnxruntime_tests(args, source_dir, ctest_path, build_dir, configs, enable_python_tests, enable_tvm = False):
    for config in configs:
        log.info("Running tests for %s configuration", config)
        cwd = get_config_build_dir(build_dir, config)
        dll_path = os.path.join(build_dir, config, "external", "tvm", config) if enable_tvm else None
        run_subprocess([ctest_path, "--build-config", config, "--verbose"],
                       cwd=cwd, dll_path=dll_path)

        if enable_python_tests:
            if is_windows():
                cwd = os.path.join(cwd, config)
            run_subprocess([sys.executable, 'onnxruntime_test_python.py'], cwd=cwd, dll_path=dll_path)
            try:
                import onnx
                onnx_test = True
            except ImportError:
                warnings.warn("onnx is not installed. Following test cannot be run.")
                onnx_test = False
            if onnx_test:
                run_subprocess([sys.executable, 'onnxruntime_test_python_backend.py'], cwd=cwd, dll_path=dll_path)
                run_subprocess([sys.executable, os.path.join(source_dir,'onnxruntime','test','onnx','gen_test_models.py'),'--output_dir','test_models'], cwd=cwd)
                run_subprocess([os.path.join(cwd,'onnx_test_runner'), 'test_models'], cwd=cwd)
                if config != 'Debug':
                    run_subprocess([sys.executable, 'onnx_backend_test_series.py'], cwd=cwd, dll_path=dll_path)
            try:
                import onnxmltools
                import keras
                onnxml_test = True
            except ImportError:
                warnings.warn("onnxmltools and keras are not installed. Following test cannot be run.")
                onnxml_test = False
            if onnxml_test:
                run_subprocess([sys.executable, 'onnxruntime_test_python_keras.py'], cwd=cwd, dll_path=dll_path)

def run_onnx_tests(build_dir, configs, onnx_test_data_dir, provider, enable_parallel_executor_test, num_parallel_models):
    for config in configs:
        cwd = get_config_build_dir(build_dir, config)
        if is_windows():
           exe = os.path.join(cwd, config, 'onnx_test_runner')
           model_dir = os.path.join(cwd, "models")
        else:
           exe = os.path.join(cwd, 'onnx_test_runner')
           model_dir = os.path.join(build_dir, "models")
        cmd = []
        if provider:
          cmd += ["-e", provider]

        if num_parallel_models > 0:
          cmd += ["-j", str(num_parallel_models)]

        if config != 'Debug' and os.path.exists(model_dir):
          cmd.append(model_dir)
        if os.path.exists(onnx_test_data_dir):
          cmd.append(onnx_test_data_dir)
        
        if enable_parallel_executor_test:
          run_subprocess([exe] + cmd, cwd=cwd)  
          if provider == 'mkldnn':
            #limit concurrency to 1
            run_subprocess([exe,'-x', '-c', '1'] + cmd, cwd=cwd)
          else:
            run_subprocess([exe,'-x'] + cmd, cwd=cwd)
        else:
          run_subprocess([exe] + cmd, cwd=cwd)

def build_python_wheel(source_dir, build_dir, configs, use_cuda):
    for config in configs:
        cwd = get_config_build_dir(build_dir, config)
        if is_windows():
            cwd = os.path.join(cwd, config)
        if use_cuda:
            run_subprocess([sys.executable, os.path.join(source_dir, 'setup.py'), 'bdist_wheel', '--use_cuda'], cwd=cwd)
        else:
            run_subprocess([sys.executable, os.path.join(source_dir, 'setup.py'), 'bdist_wheel'], cwd=cwd)
        if is_ubuntu_1604():
            run_subprocess([os.path.join(source_dir, 'rename_manylinux.sh')], cwd=cwd+'/dist')

def build_protoc_for_windows_host(cmake_path, source_dir, build_dir):
    if not is_windows():
        raise BuildError('Currently only support building protoc for Windows host while cross-compiling for ARM/ARM64 arch')

    log.info("Building protoc for host to be used in cross-compiled build process")
    protoc_build_dir = os.path.join(build_dir, 'host_protoc')
    os.makedirs(protoc_build_dir, exist_ok=True)
    # Generate step
    cmd_args = [cmake_path,
                os.path.join(source_dir, 'cmake\external\protobuf\cmake'),
                '-T',
                'host=x64',
                '-G',
                'Visual Studio 15 2017',
                '-Dprotobuf_BUILD_TESTS=OFF',
                '-Dprotobuf_WITH_ZLIB_DEFAULT=OFF',
                '-Dprotobuf_BUILD_SHARED_LIBS=OFF']
    run_subprocess(cmd_args, cwd= protoc_build_dir)
    # Build step
    cmd_args = [cmake_path,
                "--build", protoc_build_dir,
                "--config", "Release",
                "--target", "protoc"]
    run_subprocess(cmd_args)

    if not os.path.exists(os.path.join(build_dir, 'host_protoc', 'Release', 'protoc.exe')):
        raise BuildError("Couldn't build protoc.exe for host. Failing build.")

def main():
    args = parse_arguments()

    cmake_extra_defines = args.cmake_extra_defines if args.cmake_extra_defines else []

    # if there was no explicit argument saying what to do, default to update, build and test (for native builds).
    if (args.update == False and args.clean == False and args.build == False and args.test == False):
        log.debug("Defaulting to running update, build [and test for native builds].")
        args.update = True
        args.build = True
        if args.arm or args.arm64:
            args.test = False
        else:
            args.test = True

    if args.build_wheel:
        args.enable_pybind = True
    
    if args.build_csharp:
        args.build_shared_lib = True

    configs = set(args.config)

    # setup paths and directories
    cmake_path = resolve_executable_path(args.cmake_path)
    ctest_path = resolve_executable_path(args.ctest_path)
    build_dir = args.build_dir
    script_dir = os.path.realpath(os.path.dirname(__file__))
    source_dir = os.path.normpath(os.path.join(script_dir, "..", ".."))

    # if using cuda, setup cuda paths and env vars
    cuda_home, cudnn_home = setup_cuda_vars(args)

    os.makedirs(build_dir, exist_ok=True)

    log.info("Build started")
    os.environ["PATH"] = os.environ["PATH"] + os.pathsep + os.path.dirname(sys.executable)
    if (args.update):
        cmake_extra_args = []
        if(is_windows()):
          if (args.x86):
            cmake_extra_args = ['-A','Win32','-T','host=x64','-G', 'Visual Studio 15 2017']
          elif (args.arm or args.arm64):
            # Cross-compiling for ARM(64) architecture
            # First build protoc for host to use during cross-compilation
            build_protoc_for_windows_host(cmake_path, source_dir, build_dir)
            if args.arm:
                cmake_extra_args = ['-A', 'ARM']
            else:
                cmake_extra_args = ['-A', 'ARM64']
            cmake_extra_args += ['-G', 'Visual Studio 15 2017']
            # Cannot test on host build machine for cross-compiled builds (Override any user-defined behaviour for test if any)
            if args.test:
                log.info("Cannot test on host build machine for cross-compiled ARM(64) builds. Will skip test running after build.")
                args.test = False
          else:
            toolset = 'host=x64'
            if (args.msvc_toolset):
                toolset += ',version=' + args.msvc_toolset
            if (args.cuda_version):
                toolset += ',cuda=' + args.cuda_version

            cmake_extra_args = ['-A','x64','-T', toolset, '-G', 'Visual Studio 15 2017']
        if is_ubuntu_1604():
            if (args.arm or args.arm64):
                raise BuildError("Only Windows ARM(64) cross-compiled builds supported currently through this script")
            install_ubuntu_deps(args)
            if not is_docker():
                install_python_deps()
        if (args.enable_pybind and is_windows()):
            install_python_deps()
        if (not args.skip_submodule_sync):
            update_submodules(source_dir)

        if args.enable_onnx_tests or args.download_test_data:
            if not args.test_data_url or not args.test_data_checksum:
               raise UsageError("The test_data_url and test_data_checksum arguments are required.")
            setup_test_data(build_dir, configs, args.test_data_url, args.test_data_checksum, args.azure_sas_key)

        path_to_protoc_exe = None
        if args.path_to_protoc_exe:
            path_to_protoc_exe = args.path_to_protoc_exe
        # Need to provide path to protoc.exe built for host to be used in the cross-compiled build process
        elif args.arm or args.arm64:
            path_to_protoc_exe = os.path.join(build_dir, 'host_protoc', 'Release', 'protoc.exe')

        generate_build_tree(cmake_path, source_dir, build_dir, cuda_home, cudnn_home, args.pb_home, path_to_protoc_exe, configs, cmake_extra_defines,
                            args, cmake_extra_args)

    if (args.clean):
        clean_targets(cmake_path, build_dir, configs)

    if (args.build):
        build_targets(cmake_path, build_dir, configs, args.parallel)

    if (args.test):
        run_onnxruntime_tests(args, source_dir, ctest_path, build_dir, configs, args.enable_pybind, args.use_tvm)
        # run the onnx model tests if requested explicitly.
        if (args.enable_onnx_tests):
            # directory from ONNX submodule with ONNX test data
            onnx_test_data_dir = '/data/onnx'
            if is_windows() or not os.path.exists(onnx_test_data_dir):
                onnx_test_data_dir = os.path.join(source_dir, "cmake", "external", "onnx", "onnx", "backend", "test", "data")
            if args.use_cuda:
              run_onnx_tests(build_dir, configs, onnx_test_data_dir, 'cuda', False, 2)
            elif args.x86 or platform.system() == 'Darwin':
              run_onnx_tests(build_dir, configs, onnx_test_data_dir, None, True, 1)
              # TODO: parallel executor test fails on MacOS
            else:
              run_onnx_tests(build_dir, configs, onnx_test_data_dir, None, True, 0)

              if args.use_mkldnn:
                run_onnx_tests(build_dir, configs, onnx_test_data_dir, 'mkldnn', True, 1)

    if args.build:
        if args.build_wheel:
            build_python_wheel(source_dir, build_dir, configs, args.use_cuda)

    log.info("Build complete")

if __name__ == "__main__":
    try:
        sys.exit(main())
    except BaseError as e:
        log.error(str(e))
        sys.exit(1)<|MERGE_RESOLUTION|>--- conflicted
+++ resolved
@@ -306,12 +306,9 @@
                  "-Donnxruntime_USE_NUPHAR=" + ("ON" if args.use_nuphar else "OFF"),
                  "-Donnxruntime_USE_EIGEN_THREADPOOL=" + ("ON" if args.use_eigenthreadpool else "OFF"), 
                  "-Donnxruntime_USE_TRT=" + ("ON" if args.use_trt else "OFF"),
-<<<<<<< HEAD
-                 "-Donnxruntime_BUILD_x86=" + ("ON" if args.x86 else "OFF"),
-=======
                   # By default - we currently support only cross compiling for ARM/ARM64 (no native compilation supported through this script)
                  "-Donnxruntime_CROSS_COMPILING=" + ("ON" if args.arm64 or args.arm else "OFF"),
->>>>>>> 7218be4f
+                 "-Donnxruntime_BUILD_x86=" + ("ON" if args.x86 else "OFF"),
                  ]
     if args.use_brainslice:
         bs_pkg_name = args.brain_slice_package_name.split('.', 1)
