--- conflicted
+++ resolved
@@ -4,63 +4,7 @@
 #include <memory>
 #include <string>
 
-namespace Lotus {
-namespace Common {
 
-<<<<<<< HEAD
-#define RETURN_IF_ERROR(expr)            \
-  do {                                   \
-    auto _status = (expr);               \
-    if ((!_status.Ok())) return _status; \
-  } while (0)
-
-enum StatusCategory {
-  NONE = 0,
-  SYSTEM = 1,
-  LOTUS = 2,
-};
-
-// Error code for lotus.
-enum StatusCode {
-  OK = 0,
-  FAIL = 1,
-  INVALID_ARGUMENT = 2,
-  NO_SUCHFILE = 3,
-  NO_MODEL = 4,
-  ENGINE_ERROR = 5,
-  RUNTIME_EXCEPTION = 6,
-  INVALID_PROTOBUF = 7,
-  MODEL_LOADED = 8,
-  NOT_IMPLEMENTED = 9,
-};
-
-class Status {
- public:
-  Status() {}
-
-  Status(StatusCategory p_category, int p_code, const std::string& p_msg);
-
-  Status(StatusCategory p_category, int p_code);
-
-  inline Status(const Status& p_other)
-      : m_state((p_other.m_state == NULL) ? NULL : new State(*p_other.m_state)) {}
-
-  bool Ok() const;
-
-  int Code() const;
-
-  StatusCategory Category() const;
-
-  const std::string& ErrorMessage() const;
-
-  std::string ToString() const;
-
-  inline void operator=(const Status& p_other) {
-    if (nullptr == p_other.m_state) {
-      m_state.reset();
-    } else if (m_state != p_other.m_state) {
-      m_state.reset(new State(*p_other.m_state));
-=======
 namespace Lotus
 {
     namespace Common
@@ -155,33 +99,7 @@
             // As long as Code() is OK, m_state == NULL.
             std::unique_ptr<State> m_state;
         };
->>>>>>> 97929574
     }
-  }
+}
 
-  inline bool operator==(const Status& p_other) const {
-    return (this->m_state == p_other.m_state) || (ToString() == p_other.ToString());
-  }
-
-  inline bool operator!=(const Status& p_other) const {
-    return !(*this == p_other);
-  }
-
-  static const Status& OK();
-
- private:
-  static const std::string& EmptyString();
-
-  struct State {
-    StatusCategory m_category;
-    int m_code;
-    std::string m_msg;
-  };
-
-  // As long as Code() is OK, m_state == NULL.
-  std::unique_ptr<State> m_state;
-};
-}
-}  // namespace Lotus
-
-#endif  // !CORE_GRAPH_STATUS_H+#endif // !CORE_GRAPH_STATUS_H