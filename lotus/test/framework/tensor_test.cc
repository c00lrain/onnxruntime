#include "gtest/gtest.h"
#include "core/framework/tensor.h"
#include "core/framework/allocatormgr.h"
#include "gtest/gtest.h"


namespace Lotus
{
<<<<<<< HEAD
  namespace Test
  {
    template<typename T>
    void CPUTensorTest(std::vector<int64_t> dims, const int offset = 0) {
      TensorShape shape(dims);
      auto& alloc = AllocatorManager::Instance()->GetArena(CPU);
      auto data = alloc.Alloc(sizeof(T) * (shape.Size() + offset));
      EXPECT_TRUE(data);
      Tensor t(DataTypeImpl::GetType<T>(), shape, data, alloc.Info(), offset);
      auto tensor_shape = t.shape();
      EXPECT_EQ(shape, tensor_shape);
      EXPECT_EQ(t.dtype(), DataTypeImpl::GetType<T>());
      auto& location = t.location();
      EXPECT_EQ(location.name_, CPU);
      EXPECT_EQ(location.id_, 0);

      auto t_data = t.mutable_data<T>();
      EXPECT_TRUE(t_data);
      memset(t_data, 0, sizeof(T) * shape.Size());
      EXPECT_EQ(*(T*)((char*)data + offset), (T)0);
      alloc.Free(data);

      // owned buffer
      data = alloc.Alloc(sizeof(T) * (shape.Size() + offset));
      EXPECT_TRUE(data);
      BufferUniquePtr buffer_ptr(data, BufferDeleter(&alloc));
      Tensor new_t(DataTypeImpl::GetType<T>(), shape, std::move(buffer_ptr), alloc.Info(), offset);

      tensor_shape = new_t.shape();
      EXPECT_EQ(shape, tensor_shape);
      EXPECT_EQ(new_t.dtype(), DataTypeImpl::GetType<T>());
      auto& new_location = new_t.location();
      EXPECT_EQ(new_location.name_, CPU);
      EXPECT_EQ(new_location.id_, 0);

      auto new_data = new_t.mutable_data<T>();
      EXPECT_TRUE(new_data);
      memset(new_data, 0, sizeof(T) * shape.Size());
      EXPECT_EQ(*(T*)((char*)new_data + offset), (T)0);
      //no free op as the tensor own the buffer
=======
    namespace Test
    {
        template<typename T>
        void CPUTensorTest(std::vector<int64_t> dims, const int offset = 0)
        {
            TensorShape shape(dims);
            auto& alloc = AllocatorManager::Instance()->GetArena(CPU);
            auto data = alloc.Alloc(sizeof(T) * (shape.Size() + offset));
            EXPECT_TRUE(data);
            Tensor t(DataTypeImpl::GetType<T>(), shape, data, alloc.Info(), offset);
            auto tensor_shape = t.shape();
            EXPECT_EQ(shape, tensor_shape);
            EXPECT_EQ(t.dtype(), DataTypeImpl::GetType<T>());
            auto& location = t.location();
            EXPECT_EQ(location.name_, CPU);
            EXPECT_EQ(location.id_, 0);

            auto t_data = t.mutable_data<T>();
            EXPECT_TRUE(t_data);
            memset(t_data, 0, sizeof(T) * shape.Size());
            EXPECT_EQ(*(T*)((char*)data + offset), (T)0);
            alloc.Free(data);

            // owned buffer
            data = alloc.Alloc(sizeof(T) * (shape.Size() + offset));
            EXPECT_TRUE(data);
            BufferUniquePtr buffer_ptr(data, BufferDeleter(&alloc));
            Tensor new_t(DataTypeImpl::GetType<T>(), shape, std::move(buffer_ptr), alloc.Info(), offset);

            tensor_shape = new_t.shape();
            EXPECT_EQ(shape, tensor_shape);
            EXPECT_EQ(new_t.dtype(), DataTypeImpl::GetType<T>());
            auto& new_location = new_t.location();
            EXPECT_EQ(new_location.name_, CPU);
            EXPECT_EQ(new_location.id_, 0);

            auto new_data = new_t.mutable_data<T>();
            EXPECT_TRUE(new_data);
            memset(new_data, 0, sizeof(T) * shape.Size());
            EXPECT_EQ(*(T*)((char*)new_data + offset), (T)0);
            //no free op as the tensor own the buffer
        }

        TEST(TensorTest, CPUFloatTensorTest)
        {
            CPUTensorTest<float>(std::vector<int64_t>({ 3, 2, 4 }));
        }

        TEST(TensorTest, CPUInt32TensorTest)
        {
            CPUTensorTest<int>(std::vector<int64_t>({ 3, 2, 4 }));
        }

        TEST(TensorTest, CPUUInt8TensorTest)
        {
            CPUTensorTest<uint8_t>(std::vector<int64_t>({ 3, 2, 4 }));
        }

        TEST(TensorTest, CPUUInt16TensorTest)
        {
            CPUTensorTest<uint16_t>(std::vector<int64_t>({ 3, 2, 4 }));
        }

        TEST(TensorTest, CPUInt16TensorTest)
        {
            CPUTensorTest<int16_t>(std::vector<int64_t>({ 3, 2, 4 }));
        }

        TEST(TensorTest, CPUInt64TensorTest)
        {
            CPUTensorTest<int64_t>(std::vector<int64_t>({ 3, 2, 4 }));
        }

        TEST(TensorTest, CPUDoubleTensorTest)
        {
            CPUTensorTest<double>(std::vector<int64_t>({ 3, 2, 4 }));
        }

        TEST(TensorTest, CPUUInt32TensorTest)
        {
            CPUTensorTest<uint32_t>(std::vector<int64_t>({ 3, 2, 4 }));
        }

        TEST(TensorTest, CPUUInt64TensorTest)
        {
            CPUTensorTest<uint64_t>(std::vector<int64_t>({ 3, 2, 4 }));
        }

        TEST(TensorTest, CPUFloatTensorOffsetTest)
        {
            CPUTensorTest<float>(std::vector<int64_t>({ 3, 2, 4 }), 5);
        }

        TEST(TensorTest, CPUInt32TensorOffsetTest)
        {
            CPUTensorTest<int>(std::vector<int64_t>({ 3, 2, 4 }), 5);
        }

        TEST(TensorTest, CPUUInt8TensorOffsetTest)
        {
            CPUTensorTest<uint8_t>(std::vector<int64_t>({ 3, 2, 4 }), 5);
        }

        TEST(TensorTest, CPUUInt16TensorOffsetTest)
        {
            CPUTensorTest<uint16_t>(std::vector<int64_t>({ 3, 2, 4 }), 5);
        }

        TEST(TensorTest, CPUInt16TensorOffsetTest)
        {
            CPUTensorTest<int16_t>(std::vector<int64_t>({ 3, 2, 4 }), 5);
        }

        TEST(TensorTest, CPUInt64TensorOffsetTest)
        {
            CPUTensorTest<int64_t>(std::vector<int64_t>({ 3, 2, 4 }), 5);
        }

        TEST(TensorTest, CPUDoubleTensorOffsetTest)
        {
            CPUTensorTest<double>(std::vector<int64_t>({ 3, 2, 4 }), 5);
        }

        TEST(TensorTest, CPUUInt32TensorOffsetTest)
        {
            CPUTensorTest<uint32_t>(std::vector<int64_t>({ 3, 2, 4 }), 5);
        }

        TEST(TensorTest, CPUUInt64TensorOffsetTest)
        {
            CPUTensorTest<uint64_t>(std::vector<int64_t>({ 3, 2, 4 }), 5);
        }
        
        TEST(TensorTest, EmptyTensorTest)
        {
            Tensor t;
            auto& shape = t.shape();
            EXPECT_EQ(shape.Size(), 0);
            EXPECT_EQ(t.dtype(), DataTypeImpl::GetType<float>());

            auto data = t.mutable_data<float>();
            EXPECT_TRUE(!data);

            auto& location = t.location();
            EXPECT_EQ(location.name_, CPU);
            EXPECT_EQ(location.id_, 0);
            EXPECT_EQ(location.type_, ArenaAllocator);
        }

        TEST(TensorTest, TensorCopyAssignOpTest)
        {
            TensorShape shape({1, 2, 3});
            auto& alloc = AllocatorManager::Instance()->GetArena(CPU);
            auto data = alloc.Alloc(sizeof(int) * shape.Size());
            EXPECT_TRUE(data);
            Tensor t1(DataTypeImpl::GetType<int>(), shape, data, alloc.Info());
            Tensor t2 = t1;
            EXPECT_EQ(t2.dtype(), DataTypeImpl::GetType<int>());
            EXPECT_EQ(t2.shape(), shape);
            auto location = t2.location();
            EXPECT_EQ(location.name_, CPU);
            EXPECT_EQ(location.id_, 0);
            EXPECT_EQ(location.type_, AllocatorType::ArenaAllocator);
            auto t_data = t2.data<int>();
            EXPECT_EQ((void*)t_data, data);
            alloc.Free(data);
        }
>>>>>>> e33f19ca
    }

    TEST(TensorTest, CPUFloatTensorTest) {
      CPUTensorTest<float>(std::vector<int64_t>({ 3, 2, 4 }));
    }

    TEST(TensorTest, CPUInt32TensorTest) {
      CPUTensorTest<int>(std::vector<int64_t>({ 3, 2, 4 }));
    }

    TEST(TensorTest, CPUUInt8TensorTest) {
      CPUTensorTest<uint8_t>(std::vector<int64_t>({ 3, 2, 4 }));
    }

    TEST(TensorTest, CPUUInt16TensorTest) {
      CPUTensorTest<uint16_t>(std::vector<int64_t>({ 3, 2, 4 }));
    }

    TEST(TensorTest, CPUInt16TensorTest) {
      CPUTensorTest<int16_t>(std::vector<int64_t>({ 3, 2, 4 }));
    }

    TEST(TensorTest, CPUInt64TensorTest) {
      CPUTensorTest<int64_t>(std::vector<int64_t>({ 3, 2, 4 }));
    }

    TEST(TensorTest, CPUDoubleTensorTest) {
      CPUTensorTest<double>(std::vector<int64_t>({ 3, 2, 4 }));
    }

    TEST(TensorTest, CPUUInt32TensorTest) {
      CPUTensorTest<uint32_t>(std::vector<int64_t>({ 3, 2, 4 }));
    }

    TEST(TensorTest, CPUUInt64TensorTest) {
      CPUTensorTest<uint64_t>(std::vector<int64_t>({ 3, 2, 4 }));
    }

    TEST(TensorTest, CPUFloatTensorOffsetTest) {
      CPUTensorTest<float>(std::vector<int64_t>({ 3, 2, 4 }), 5);
    }

    TEST(TensorTest, CPUInt32TensorOffsetTest) {
      CPUTensorTest<int>(std::vector<int64_t>({ 3, 2, 4 }), 5);
    }

    TEST(TensorTest, CPUUInt8TensorOffsetTest) {
      CPUTensorTest<uint8_t>(std::vector<int64_t>({ 3, 2, 4 }), 5);
    }

    TEST(TensorTest, CPUUInt16TensorOffsetTest) {
      CPUTensorTest<uint16_t>(std::vector<int64_t>({ 3, 2, 4 }), 5);
    }

    TEST(TensorTest, CPUInt16TensorOffsetTest) {
      CPUTensorTest<int16_t>(std::vector<int64_t>({ 3, 2, 4 }), 5);
    }

    TEST(TensorTest, CPUInt64TensorOffsetTest) {
      CPUTensorTest<int64_t>(std::vector<int64_t>({ 3, 2, 4 }), 5);
    }

    TEST(TensorTest, CPUDoubleTensorOffsetTest) {
      CPUTensorTest<double>(std::vector<int64_t>({ 3, 2, 4 }), 5);
    }

    TEST(TensorTest, CPUUInt32TensorOffsetTest) {
      CPUTensorTest<uint32_t>(std::vector<int64_t>({ 3, 2, 4 }), 5);
    }

    TEST(TensorTest, CPUUInt64TensorOffsetTest) {
      CPUTensorTest<uint64_t>(std::vector<int64_t>({ 3, 2, 4 }), 5);
    }

    TEST(TensorTest, EmptyTensorTest) {
      Tensor t;
      auto& shape = t.shape();
      EXPECT_EQ(shape.Size(), 0);
      EXPECT_EQ(t.dtype(), DataTypeImpl::GetType<float>());

      auto data = t.mutable_data<float>();
      EXPECT_TRUE(!data);

      auto& location = t.location();
      EXPECT_EQ(location.name_, CPU);
      EXPECT_EQ(location.id_, 0);
      EXPECT_EQ(location.type_, ArenaAllocator);
    }

    TEST(TensorTest, TensorCopyAssignOpTest) {
      TensorShape shape({ 1, 2, 3 });
      auto& alloc = AllocatorManager::Instance()->GetArena(CPU);
      auto data = alloc.Alloc(sizeof(int) * shape.Size());
      EXPECT_TRUE(data);
      Tensor t1(DataTypeImpl::GetType<int>(), shape, data, alloc.Info());
      Tensor t2 = t1;
      EXPECT_EQ(t2.dtype(), DataTypeImpl::GetType<int>());
      EXPECT_EQ(t2.shape(), shape);
      auto location = t2.location();
      EXPECT_EQ(location.name_, CPU);
      EXPECT_EQ(location.id_, 0);
      EXPECT_EQ(location.type_, AllocatorType::ArenaAllocator);
      auto t_data = t2.data<int>();
      EXPECT_EQ((void*)t_data, data);
      alloc.Free(data);
    }
  }
}<|MERGE_RESOLUTION|>--- conflicted
+++ resolved
@@ -6,48 +6,6 @@
 
 namespace Lotus
 {
-<<<<<<< HEAD
-  namespace Test
-  {
-    template<typename T>
-    void CPUTensorTest(std::vector<int64_t> dims, const int offset = 0) {
-      TensorShape shape(dims);
-      auto& alloc = AllocatorManager::Instance()->GetArena(CPU);
-      auto data = alloc.Alloc(sizeof(T) * (shape.Size() + offset));
-      EXPECT_TRUE(data);
-      Tensor t(DataTypeImpl::GetType<T>(), shape, data, alloc.Info(), offset);
-      auto tensor_shape = t.shape();
-      EXPECT_EQ(shape, tensor_shape);
-      EXPECT_EQ(t.dtype(), DataTypeImpl::GetType<T>());
-      auto& location = t.location();
-      EXPECT_EQ(location.name_, CPU);
-      EXPECT_EQ(location.id_, 0);
-
-      auto t_data = t.mutable_data<T>();
-      EXPECT_TRUE(t_data);
-      memset(t_data, 0, sizeof(T) * shape.Size());
-      EXPECT_EQ(*(T*)((char*)data + offset), (T)0);
-      alloc.Free(data);
-
-      // owned buffer
-      data = alloc.Alloc(sizeof(T) * (shape.Size() + offset));
-      EXPECT_TRUE(data);
-      BufferUniquePtr buffer_ptr(data, BufferDeleter(&alloc));
-      Tensor new_t(DataTypeImpl::GetType<T>(), shape, std::move(buffer_ptr), alloc.Info(), offset);
-
-      tensor_shape = new_t.shape();
-      EXPECT_EQ(shape, tensor_shape);
-      EXPECT_EQ(new_t.dtype(), DataTypeImpl::GetType<T>());
-      auto& new_location = new_t.location();
-      EXPECT_EQ(new_location.name_, CPU);
-      EXPECT_EQ(new_location.id_, 0);
-
-      auto new_data = new_t.mutable_data<T>();
-      EXPECT_TRUE(new_data);
-      memset(new_data, 0, sizeof(T) * shape.Size());
-      EXPECT_EQ(*(T*)((char*)new_data + offset), (T)0);
-      //no free op as the tensor own the buffer
-=======
     namespace Test
     {
         template<typename T>
@@ -215,112 +173,5 @@
             EXPECT_EQ((void*)t_data, data);
             alloc.Free(data);
         }
->>>>>>> e33f19ca
     }
-
-    TEST(TensorTest, CPUFloatTensorTest) {
-      CPUTensorTest<float>(std::vector<int64_t>({ 3, 2, 4 }));
-    }
-
-    TEST(TensorTest, CPUInt32TensorTest) {
-      CPUTensorTest<int>(std::vector<int64_t>({ 3, 2, 4 }));
-    }
-
-    TEST(TensorTest, CPUUInt8TensorTest) {
-      CPUTensorTest<uint8_t>(std::vector<int64_t>({ 3, 2, 4 }));
-    }
-
-    TEST(TensorTest, CPUUInt16TensorTest) {
-      CPUTensorTest<uint16_t>(std::vector<int64_t>({ 3, 2, 4 }));
-    }
-
-    TEST(TensorTest, CPUInt16TensorTest) {
-      CPUTensorTest<int16_t>(std::vector<int64_t>({ 3, 2, 4 }));
-    }
-
-    TEST(TensorTest, CPUInt64TensorTest) {
-      CPUTensorTest<int64_t>(std::vector<int64_t>({ 3, 2, 4 }));
-    }
-
-    TEST(TensorTest, CPUDoubleTensorTest) {
-      CPUTensorTest<double>(std::vector<int64_t>({ 3, 2, 4 }));
-    }
-
-    TEST(TensorTest, CPUUInt32TensorTest) {
-      CPUTensorTest<uint32_t>(std::vector<int64_t>({ 3, 2, 4 }));
-    }
-
-    TEST(TensorTest, CPUUInt64TensorTest) {
-      CPUTensorTest<uint64_t>(std::vector<int64_t>({ 3, 2, 4 }));
-    }
-
-    TEST(TensorTest, CPUFloatTensorOffsetTest) {
-      CPUTensorTest<float>(std::vector<int64_t>({ 3, 2, 4 }), 5);
-    }
-
-    TEST(TensorTest, CPUInt32TensorOffsetTest) {
-      CPUTensorTest<int>(std::vector<int64_t>({ 3, 2, 4 }), 5);
-    }
-
-    TEST(TensorTest, CPUUInt8TensorOffsetTest) {
-      CPUTensorTest<uint8_t>(std::vector<int64_t>({ 3, 2, 4 }), 5);
-    }
-
-    TEST(TensorTest, CPUUInt16TensorOffsetTest) {
-      CPUTensorTest<uint16_t>(std::vector<int64_t>({ 3, 2, 4 }), 5);
-    }
-
-    TEST(TensorTest, CPUInt16TensorOffsetTest) {
-      CPUTensorTest<int16_t>(std::vector<int64_t>({ 3, 2, 4 }), 5);
-    }
-
-    TEST(TensorTest, CPUInt64TensorOffsetTest) {
-      CPUTensorTest<int64_t>(std::vector<int64_t>({ 3, 2, 4 }), 5);
-    }
-
-    TEST(TensorTest, CPUDoubleTensorOffsetTest) {
-      CPUTensorTest<double>(std::vector<int64_t>({ 3, 2, 4 }), 5);
-    }
-
-    TEST(TensorTest, CPUUInt32TensorOffsetTest) {
-      CPUTensorTest<uint32_t>(std::vector<int64_t>({ 3, 2, 4 }), 5);
-    }
-
-    TEST(TensorTest, CPUUInt64TensorOffsetTest) {
-      CPUTensorTest<uint64_t>(std::vector<int64_t>({ 3, 2, 4 }), 5);
-    }
-
-    TEST(TensorTest, EmptyTensorTest) {
-      Tensor t;
-      auto& shape = t.shape();
-      EXPECT_EQ(shape.Size(), 0);
-      EXPECT_EQ(t.dtype(), DataTypeImpl::GetType<float>());
-
-      auto data = t.mutable_data<float>();
-      EXPECT_TRUE(!data);
-
-      auto& location = t.location();
-      EXPECT_EQ(location.name_, CPU);
-      EXPECT_EQ(location.id_, 0);
-      EXPECT_EQ(location.type_, ArenaAllocator);
-    }
-
-    TEST(TensorTest, TensorCopyAssignOpTest) {
-      TensorShape shape({ 1, 2, 3 });
-      auto& alloc = AllocatorManager::Instance()->GetArena(CPU);
-      auto data = alloc.Alloc(sizeof(int) * shape.Size());
-      EXPECT_TRUE(data);
-      Tensor t1(DataTypeImpl::GetType<int>(), shape, data, alloc.Info());
-      Tensor t2 = t1;
-      EXPECT_EQ(t2.dtype(), DataTypeImpl::GetType<int>());
-      EXPECT_EQ(t2.shape(), shape);
-      auto location = t2.location();
-      EXPECT_EQ(location.name_, CPU);
-      EXPECT_EQ(location.id_, 0);
-      EXPECT_EQ(location.type_, AllocatorType::ArenaAllocator);
-      auto t_data = t2.data<int>();
-      EXPECT_EQ((void*)t_data, data);
-      alloc.Free(data);
-    }
-  }
 }