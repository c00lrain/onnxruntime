#include "core/providers/cpu/math/clip.h"
#include "core/providers/cpu/math/element_wise_ops.h"
#include "core/providers/cpu/math/gemm.h"
#include "gtest/gtest.h"
#include "test/test_utils.h"

namespace Lotus {
<<<<<<< HEAD
    namespace Test {
        typedef  std::vector<LotusIR::NodeArg*> ArgMap;
        TEST(MathOpTest, Clip) {
            TypeProto tensor_float;
            tensor_float.mutable_tensor_type()->set_elem_type(TensorProto_DataType_FLOAT);
            LotusIR::NodeArg input_def("X", &tensor_float), output_def("Y", &tensor_float);
            std::vector<LotusIR::NodeArg*> input_defs{ &input_def };
            std::vector<LotusIR::NodeArg*> output_defs{ &output_def };
            CREATE_NODE("Clip", input_defs, output_defs);
            
            EXPECT_TRUE(node->AddAttribute("min", -10.0f));
            EXPECT_TRUE(node->AddAttribute("max", 10.0f));

            AllocatorInfo allocator_info("CPUAllocator", Lotus::AllocatorType::ArenaAllocator);
            KernelDef kernel_def;
            OpKernelInfo info(*node, allocator_info, kernel_def);
            Clip<float> kernel(info);

            std::vector<float> input_vals = { 11.0f, 4.4f, 432.3f, -1.3f, 3.5f, 64.0f, -5.4f, 9.3f, 82.4f };
            std::vector<int64_t> dims = { 3, 3 };
            std::vector<float> expected_vals = { 10.0f, 4.4f, 10.0f, -1.3f, 3.5f, 10.0f, -5.4f, 9.3f, 10.0f };

            SessionState state;
            state.SetGraph(graph);
            state.AddMLValueNameIdx("X", 0);
            state.AddMLValueNameIdx("Y", 1);                        
            auto frame = TestUtils::CreateSingleNodeCPUExecutionFrame(graph, state, {{"X", MLValue()}}, {"Y"});
            auto status = TestUtils::PrepareIthInput<float>(*node, 0, frame, dims, &input_vals);
            EXPECT_TRUE(status.IsOK());
            status = TestUtils::PrepareIthOutput<float>(*node, 0, frame, dims);
            EXPECT_TRUE(status.IsOK());

            OpKernelContext kernel_ctx(frame.get(), static_cast<OpKernel*>(&kernel));
            kernel.compute(&kernel_ctx);
            auto output = kernel_ctx.output(0, TensorShape(dims));
            const float* res = output->data<float>();
            
            for (int i = 0; i < expected_vals.size(); ++i) {
                EXPECT_EQ(expected_vals[i], res[i]);
            }
        }
=======
namespace Test {
typedef std::vector<LotusIR::NodeArg*> ArgMap;
TEST(MathOpTest, Clip) {
  TypeProto tensor_float;
  tensor_float.mutable_tensor_type()->set_elem_type(TensorProto_DataType_FLOAT);
  LotusIR::NodeArg input_def("X", &tensor_float), output_def("Y", &tensor_float);
  std::vector<LotusIR::NodeArg*> input_defs{&input_def};
  std::vector<LotusIR::NodeArg*> output_defs{&output_def};
  CREATE_NODE("Clip", input_defs, output_defs);

  EXPECT_TRUE(node->AddAttribute("min", -10.0f));
  EXPECT_TRUE(node->AddAttribute("max", 10.0f));

  AllocatorInfo allocator_info("CPUAllocator", Lotus::AllocatorType::ArenaAllocator);
  KernelDef kernel_def;
  OpKernelInfo info(*node, allocator_info, kernel_def);
  Clip<float> kernel(info);

  std::vector<float> input_vals = {11.0f, 4.4f, 432.3f, -1.3f, 3.5f, 64.0f, -5.4f, 9.3f, 82.4f};
  std::vector<int64_t> dims = {3, 3};
  std::vector<float> expected_vals = {10.0f, 4.4f, 10.0f, -1.3f, 3.5f, 10.0f, -5.4f, 9.3f, 10.0f};

  SessionState state;
  state.Init(graph);
  auto frame = TestUtils::CreateSingleNodeCPUExecutionFrame(state);
  auto status = TestUtils::PrepareIthInput<float>(*node, 0, frame, dims, &input_vals);
  EXPECT_TRUE(status.IsOK());
  status = TestUtils::PrepareIthOutput<float>(*node, 0, frame, dims);
  EXPECT_TRUE(status.IsOK());

  OpKernelContext kernel_ctx(frame.get(), static_cast<OpKernel*>(&kernel));
  kernel.compute(&kernel_ctx);
  auto output = kernel_ctx.output(0, TensorShape(dims));
  const float* res = output->data<float>();

  for (int i = 0; i < expected_vals.size(); ++i) {
    EXPECT_EQ(expected_vals[i], res[i]);
  }
}

TEST(MathOpTest, GemmNoTrans) {
  TypeProto tensor_float;
  tensor_float.mutable_tensor_type()->set_elem_type(TensorProto_DataType_FLOAT);
  LotusIR::NodeArg x_def("X", &tensor_float),
      w_def("W", &tensor_float),
      b_def("B", &tensor_float),
      output_def("Y", &tensor_float);
  std::vector<LotusIR::NodeArg*> input_defs{&x_def, &w_def, &b_def};
  std::vector<LotusIR::NodeArg*> output_defs{&output_def};
  CREATE_NODE("Gemm", input_defs, output_defs);

  EXPECT_TRUE(node->AddAttribute("transA", (int64_t)0));
  EXPECT_TRUE(node->AddAttribute("transB", (int64_t)0));
  EXPECT_TRUE(node->AddAttribute("broadcast", (int64_t)0));
  EXPECT_TRUE(node->AddAttribute("alpha", 1.0f));
  EXPECT_TRUE(node->AddAttribute("beta", 1.0f));

  AllocatorInfo allocator_info("CPUAllocator", Lotus::AllocatorType::ArenaAllocator);
  KernelDef kernel_def;
  OpKernelInfo info(*node, allocator_info, kernel_def);
  Gemm<float, float, float, float> kernel(info);

  std::vector<float> x_vals = {1.0f, 2.0f, 3.0f, 4.0f, -1.0f, -2.0f, -3.0f, -4.0f};
  std::vector<int64_t> x_dims = {2, 4};
  std::vector<float> y_vals(12, 1.0f);
  std::vector<int64_t> y_dims = {4, 3};
  std::vector<float> b_vals(6, 1.0f);
  std::vector<int64_t> b_dims = {2, 3};
  std::vector<float> expected_vals = {11.0f, 11.0f, 11.0f, -9.0f, -9.0f, -9.0f};
  std::vector<int64_t> expected_dims = {2, 3};

  SessionState state;
  state.Init(graph);
  auto frame = TestUtils::CreateSingleNodeCPUExecutionFrame(state);
  auto status = TestUtils::PrepareIthInput<float>(*node, 0, frame, x_dims, &x_vals);
  EXPECT_TRUE(status.IsOK());
  status = TestUtils::PrepareIthInput<float>(*node, 1, frame, y_dims, &y_vals);
  EXPECT_TRUE(status.IsOK());
  status = TestUtils::PrepareIthInput<float>(*node, 2, frame, b_dims, &b_vals);
  EXPECT_TRUE(status.IsOK());

  status = TestUtils::PrepareIthOutput<float>(*node, 0, frame, expected_dims);
  EXPECT_TRUE(status.IsOK());

  OpKernelContext kernel_ctx(frame.get(), static_cast<OpKernel*>(&kernel));
  kernel.compute(&kernel_ctx);
  auto output = kernel_ctx.output(0, TensorShape(expected_dims));
  const float* res = output->data<float>();

  for (int i = 0; i < expected_vals.size(); ++i) {
    EXPECT_EQ(expected_vals[i], res[i]);
  }
}

TEST(MathOpTest, GemmBroadcast) {
  TypeProto tensor_float;
  tensor_float.mutable_tensor_type()->set_elem_type(TensorProto_DataType_FLOAT);
  LotusIR::NodeArg x_def("X", &tensor_float),
      w_def("W", &tensor_float),
      b_def("B", &tensor_float),
      output_def("Y", &tensor_float);
  std::vector<LotusIR::NodeArg*> input_defs{&x_def, &w_def, &b_def};
  std::vector<LotusIR::NodeArg*> output_defs{&output_def};
  CREATE_NODE("Gemm", input_defs, output_defs);

  EXPECT_TRUE(node->AddAttribute("transA", (int64_t)0));
  EXPECT_TRUE(node->AddAttribute("transB", (int64_t)0));
  EXPECT_TRUE(node->AddAttribute("broadcast", (int64_t)1));
  EXPECT_TRUE(node->AddAttribute("alpha", 1.0f));
  EXPECT_TRUE(node->AddAttribute("beta", 1.0f));

  AllocatorInfo allocator_info("CPUAllocator", Lotus::AllocatorType::ArenaAllocator);
  KernelDef kernel_def;
  OpKernelInfo info(*node, allocator_info, kernel_def);
  Gemm<float, float, float, float> kernel(info);

  std::vector<float> x_vals = {1.0f, 2.0f, 3.0f, 4.0f, -1.0f, -2.0f, -3.0f, -4.0f};
  std::vector<int64_t> x_dims = {2, 4};
  std::vector<float> y_vals(12, 1.0f);
  std::vector<int64_t> y_dims = {4, 3};
  std::vector<float> b_vals(3, 1.0f);
  std::vector<int64_t> b_dims = {3};
  std::vector<float> expected_vals = {11.0f, 11.0f, 11.0f, -9.0f, -9.0f, -9.0f};
  std::vector<int64_t> expected_dims = {2, 3};

  SessionState state;
  state.Init(graph);
  auto frame = TestUtils::CreateSingleNodeCPUExecutionFrame(state);
  auto status = TestUtils::PrepareIthInput<float>(*node, 0, frame, x_dims, &x_vals);
  EXPECT_TRUE(status.IsOK());
  status = TestUtils::PrepareIthInput<float>(*node, 1, frame, y_dims, &y_vals);
  EXPECT_TRUE(status.IsOK());
  status = TestUtils::PrepareIthInput<float>(*node, 2, frame, b_dims, &b_vals);
  EXPECT_TRUE(status.IsOK());

  status = TestUtils::PrepareIthOutput<float>(*node, 0, frame, expected_dims);
  EXPECT_TRUE(status.IsOK());

  OpKernelContext kernel_ctx(frame.get(), static_cast<OpKernel*>(&kernel));
  kernel.compute(&kernel_ctx);
  auto output = kernel_ctx.output(0, TensorShape(expected_dims));
  const float* res = output->data<float>();

  for (int i = 0; i < expected_vals.size(); ++i) {
    EXPECT_EQ(expected_vals[i], res[i]);
  }
}

TEST(MathOpTest, GemmTrans) {
  TypeProto tensor_float;
  tensor_float.mutable_tensor_type()->set_elem_type(TensorProto_DataType_FLOAT);
  LotusIR::NodeArg x_def("X", &tensor_float),
      w_def("W", &tensor_float),
      b_def("B", &tensor_float),
      output_def("Y", &tensor_float);
  std::vector<LotusIR::NodeArg*> input_defs{&x_def, &w_def, &b_def};
  std::vector<LotusIR::NodeArg*> output_defs{&output_def};
  CREATE_NODE("Gemm", input_defs, output_defs);

  EXPECT_TRUE(node->AddAttribute("transA", (int64_t)1));
  EXPECT_TRUE(node->AddAttribute("transB", (int64_t)1));
  EXPECT_TRUE(node->AddAttribute("broadcast", (int64_t)1));
  EXPECT_TRUE(node->AddAttribute("alpha", 1.0f));
  EXPECT_TRUE(node->AddAttribute("beta", 1.0f));

  AllocatorInfo allocator_info("CPUAllocator", Lotus::AllocatorType::ArenaAllocator);
  KernelDef kernel_def;
  OpKernelInfo info(*node, allocator_info, kernel_def);
  Gemm<float, float, float, float> kernel(info);

  std::vector<float> x_vals = {1.0f, -1.0f, 2.0f, -2.0f, 3.0f, -3.0f, 4.0f, -4.0f};
  std::vector<int64_t> x_dims = {4, 2};
  std::vector<float> y_vals(12, 1.0f);
  std::vector<int64_t> y_dims = {3, 4};
  std::vector<float> b_vals(3, 1.0f);
  std::vector<int64_t> b_dims = {3};
  std::vector<float> expected_vals = {11.0f, 11.0f, 11.0f, -9.0f, -9.0f, -9.0f};
  std::vector<int64_t> expected_dims = {2, 3};

  SessionState state;
  state.Init(graph);
  auto frame = TestUtils::CreateSingleNodeCPUExecutionFrame(state);
  auto status = TestUtils::PrepareIthInput<float>(*node, 0, frame, x_dims, &x_vals);
  EXPECT_TRUE(status.IsOK());
  status = TestUtils::PrepareIthInput<float>(*node, 1, frame, y_dims, &y_vals);
  EXPECT_TRUE(status.IsOK());
  status = TestUtils::PrepareIthInput<float>(*node, 2, frame, b_dims, &b_vals);
  EXPECT_TRUE(status.IsOK());

  status = TestUtils::PrepareIthOutput<float>(*node, 0, frame, expected_dims);
  EXPECT_TRUE(status.IsOK());

  OpKernelContext kernel_ctx(frame.get(), static_cast<OpKernel*>(&kernel));
  kernel.compute(&kernel_ctx);
  auto output = kernel_ctx.output(0, TensorShape(expected_dims));
  const float* res = output->data<float>();

  for (int i = 0; i < expected_vals.size(); ++i) {
    EXPECT_EQ(expected_vals[i], res[i]);
  }
}

TEST(MathOpTest, GemmAlphaBeta) {
  TypeProto tensor_float;
  tensor_float.mutable_tensor_type()->set_elem_type(TensorProto_DataType_FLOAT);
  LotusIR::NodeArg x_def("X", &tensor_float),
      w_def("W", &tensor_float),
      b_def("B", &tensor_float),
      output_def("Y", &tensor_float);
  std::vector<LotusIR::NodeArg*> input_defs{&x_def, &w_def, &b_def};
  std::vector<LotusIR::NodeArg*> output_defs{&output_def};
  CREATE_NODE("Gemm", input_defs, output_defs);

  EXPECT_TRUE(node->AddAttribute("transA", (int64_t)0));
  EXPECT_TRUE(node->AddAttribute("transB", (int64_t)0));
  EXPECT_TRUE(node->AddAttribute("broadcast", (int64_t)1));
  EXPECT_TRUE(node->AddAttribute("alpha", 0.5f));
  EXPECT_TRUE(node->AddAttribute("beta", 2.0f));

  AllocatorInfo allocator_info("CPUAllocator", Lotus::AllocatorType::ArenaAllocator);
  KernelDef kernel_def;
  OpKernelInfo info(*node, allocator_info, kernel_def);
  Gemm<float, float, float, float> kernel(info);

  std::vector<float> x_vals = {1.0f, 2.0f, 3.0f, 4.0f, -1.0f, -2.0f, -3.0f, -4.0f};
  std::vector<int64_t> x_dims = {2, 4};
  std::vector<float> y_vals(12, 1.0f);
  std::vector<int64_t> y_dims = {4, 3};
  std::vector<float> b_vals(3, 1.0f);
  std::vector<int64_t> b_dims = {3};
  std::vector<float> expected_vals = {7.0f, 7.0f, 7.0f, -3.0f, -3.0f, -3.0f};
  std::vector<int64_t> expected_dims = {2, 3};

  SessionState state;
  state.Init(graph);
  auto frame = TestUtils::CreateSingleNodeCPUExecutionFrame(state);
  auto status = TestUtils::PrepareIthInput<float>(*node, 0, frame, x_dims, &x_vals);
  EXPECT_TRUE(status.IsOK());
  status = TestUtils::PrepareIthInput<float>(*node, 1, frame, y_dims, &y_vals);
  EXPECT_TRUE(status.IsOK());
  status = TestUtils::PrepareIthInput<float>(*node, 2, frame, b_dims, &b_vals);
  EXPECT_TRUE(status.IsOK());

  status = TestUtils::PrepareIthOutput<float>(*node, 0, frame, expected_dims);
  EXPECT_TRUE(status.IsOK());

  OpKernelContext kernel_ctx(frame.get(), static_cast<OpKernel*>(&kernel));
  kernel.compute(&kernel_ctx);
  auto output = kernel_ctx.output(0, TensorShape(expected_dims));
  const float* res = output->data<float>();

  for (int i = 0; i < expected_vals.size(); ++i) {
    EXPECT_EQ(expected_vals[i], res[i]);
  }
}

TEST(MathOpTest, GemmNaN) {
  TypeProto tensor_float;
  tensor_float.mutable_tensor_type()->set_elem_type(TensorProto_DataType_FLOAT);
  LotusIR::NodeArg x_def("X", &tensor_float),
      w_def("W", &tensor_float),
      b_def("B", &tensor_float),
      output_def("Y", &tensor_float);
  std::vector<LotusIR::NodeArg*> input_defs{&x_def, &w_def, &b_def};
  std::vector<LotusIR::NodeArg*> output_defs{&output_def};
  CREATE_NODE("Gemm", input_defs, output_defs);

  EXPECT_TRUE(node->AddAttribute("transA", (int64_t)0));
  EXPECT_TRUE(node->AddAttribute("transB", (int64_t)0));
  EXPECT_TRUE(node->AddAttribute("broadcast", (int64_t)0));
  EXPECT_TRUE(node->AddAttribute("alpha", 1.0f));
  EXPECT_TRUE(node->AddAttribute("beta", 0.0f));

  AllocatorInfo allocator_info("CPUAllocator", Lotus::AllocatorType::ArenaAllocator);
  KernelDef kernel_def;
  OpKernelInfo info(*node, allocator_info, kernel_def);
  Gemm<float, float, float, float> kernel(info);

  std::vector<float> x_vals = {1.0f, 2.0f, 3.0f, 4.0f, -1.0f, -2.0f, -3.0f, -4.0f};
  std::vector<int64_t> x_dims = {2, 4};
  std::vector<float> y_vals(12, 1.0f);
  std::vector<int64_t> y_dims = {4, 3};
  std::vector<float> b_vals(6, 1.0f);
  std::vector<int64_t> b_dims = {2, 3};
  std::vector<float> expected_vals = {10.0f, 10.0f, 10.0f, -10.0f, -10.0f, -10.0f};
  std::vector<int64_t> expected_dims = {2, 3};

  SessionState state;
  state.Init(graph);
  auto frame = TestUtils::CreateSingleNodeCPUExecutionFrame(state);
  auto status = TestUtils::PrepareIthInput<float>(*node, 0, frame, x_dims, &x_vals);
  EXPECT_TRUE(status.IsOK());
  status = TestUtils::PrepareIthInput<float>(*node, 1, frame, y_dims, &y_vals);
  EXPECT_TRUE(status.IsOK());
  status = TestUtils::PrepareIthInput<float>(*node, 2, frame, b_dims, &b_vals);
  EXPECT_TRUE(status.IsOK());

  status = TestUtils::PrepareIthOutput<float>(*node, 0, frame, expected_dims);
  EXPECT_TRUE(status.IsOK());

  OpKernelContext kernel_ctx(frame.get(), static_cast<OpKernel*>(&kernel));
  //set Y to Nan to making sure NaN does not propagate when beta == 0
  float nan = static_cast<float>(std::nan("1"));
  float* out_buffer = kernel_ctx.output(0, TensorShape(expected_dims))->mutable_data<float>();
  for (int i = 0; i < expected_vals.size(); ++i) {
    out_buffer[i] = nan;
  }

  kernel.compute(&kernel_ctx);
  auto output = kernel_ctx.output(0, TensorShape(expected_dims));
  const float* res = output->data<float>();

  for (int i = 0; i < expected_vals.size(); ++i) {
    EXPECT_EQ(expected_vals[i], res[i]);
  }
}

struct TestGraph {
  TestGraph(const char* szName, const std::vector<LotusIR::NodeArg*>& inputDefs, const std::vector<LotusIR::NodeArg*>& outputDefs) {
    graph_->AddNode("node1", szName, szName, inputDefs, outputDefs);
  }

  operator LotusIR::Graph*() const { return graph_; }
  LotusIR::Graph* operator->() const { return graph_; }

 private:
  LotusIR::Model model_{"test", true};
  LotusIR::Graph* graph_{model_.MainGraph()};
};

template <template <typename> typename Op>
struct SimpleFloatTest {
  SimpleFloatTest(const char* szName, const std::vector<LotusIR::NodeArg*>& inputDefs, const std::vector<LotusIR::NodeArg*>& outputDefs)
      : graph_(szName, inputDefs, outputDefs) {
    state_.Init(graph_);
    frame_ = TestUtils::CreateSingleNodeCPUExecutionFrame(state_);
  }

  template <size_t count>
  void Run(const std::vector<int64_t>& expectedDims, const float (&expected_vals)[count]) {
    OpKernelContext kernel_ctx(frame_.get(), &kernel_);
    kernel_.compute(&kernel_ctx);
    auto& output = *kernel_ctx.output(0, TensorShape(expectedDims));
    Check(output, expected_vals);
  }

  template <size_t count>
  static void Check(Tensor& output, const float (&expected_vals)[count]) {
    LOTUS_ENFORCE(output.shape().Size() == count);
    const float* res = output.data<float>();
    for (int i = 0; i < count; ++i) {
      EXPECT_NEAR(expected_vals[i], res[i], 0.001f);
>>>>>>> f8f754e7
    }
  }

  void AddInput(const std::vector<int64_t>& dims, const std::vector<float>& values) {
    auto status = TestUtils::PrepareIthInput<float>(node_, inputCount_++, frame_, dims, &values);
    EXPECT_TRUE(status.IsOK());
  }

  void AddOutput(const std::vector<int64_t>& dims) {
    auto status = TestUtils::PrepareIthOutput<float>(node_, 0, frame_, dims, nullptr);
    EXPECT_TRUE(status.IsOK());
  }

  TestGraph graph_;
  LotusIR::Node& node_{*graph_->GetNode(graph_->NumberOfNodes() - 1)};
  AllocatorInfo allocator_info_{"CPUAllocator", Lotus::AllocatorType::ArenaAllocator};
  KernelDef kernel_def_;
  OpKernelInfo info_{node_, allocator_info_, kernel_def_};
  Op<float> kernel_{info_};
  SessionState state_;
  std::shared_ptr<ExecutionFrame> frame_;

  unsigned inputCount_{};
};

static struct TypeProto_Float : TypeProto {
  TypeProto_Float() {
    mutable_tensor_type()->set_elem_type(TensorProto_DataType_FLOAT);
  }
} s_tensor_float;

TEST(MathOpTest, Add) {
  LotusIR::NodeArg input1_def("A", &s_tensor_float), input2_def("B", &s_tensor_float), output_def("C", &s_tensor_float);
  SimpleFloatTest<Add> test("Add", {&input1_def, &input2_def}, {&output_def});

  std::vector<int64_t> dims{3, 3};
  test.AddInput(dims, {1.0f, 2.0f, -1.0f, 0.0f, 1.5f, -100.0f, -5.4f, 9.3f, -10'000.0f});
  test.AddInput(dims, {-1.0f, 4.4f, 432.3f, 0.0f, 3.5f, 64.0f, -5.4f, 9.3f, 10'000.0f});
  test.AddOutput(dims);
  float expected_vals[] = {0.0f, 6.4f, 431.3f, 0.0f, 5.0f, -36.0f, -10.8f, 18.6f, 0.0f};
  test.Run(dims, expected_vals);
}

TEST(MathOpTest, Sum) {
  LotusIR::NodeArg input1_def("data_0", &s_tensor_float), input2_def("data_1", &s_tensor_float), input3_def("data_3", &s_tensor_float), output_def("sum", &s_tensor_float);
  SimpleFloatTest<Sum> test("Sum", {&input1_def, &input2_def, &input3_def}, {&output_def});

  std::vector<int64_t> dims{3, 3};
  test.AddInput(dims, {1.0f, 0.0f, 1.0f, -1.0f, 1.1f, -100.0f, -5.4f, 0.01f, -10'000.0f});
  test.AddInput(dims, {1.0f, 0.0f, 2.0f, -2.0f, 2.2f, 64.0f, -1.0f, 0.02f, 0.1f});
  test.AddInput(dims, {1.0f, 0.0f, 3.0f, -3.0f, 3.3f, 64.0f, 5.4f, 0.03f, 10'000.0f});
  test.AddOutput(dims);
  float expected_vals[] = {3.0f, 0.0f, 6.0f, -6.0f, 6.6f, 28.0f, -1.0f, 0.06f, 0.1f};
  test.Run(dims, expected_vals);
}

TEST(MathOpTest, Sub) {
  LotusIR::NodeArg input1_def("A", &s_tensor_float), input2_def("B", &s_tensor_float), output_def("C", &s_tensor_float);
  SimpleFloatTest<Sub> test("Sub", {&input1_def, &input2_def}, {&output_def});

  std::vector<int64_t> dims{3, 3};
  test.AddInput(dims, {1.0f, 2.0f, -1.0f, 0.0f, 1.5f, -100.0f, -5.4f, 9.3f, -10'000.0f});
  test.AddInput(dims, {-1.0f, 4.4f, 432.3f, 0.0f, 3.5f, 64.0f, -5.4f, 9.3f, 10'000.0f});
  test.AddOutput(dims);
  float expected_vals[] = {2.0f, -2.4f, -433.3f, 0.0f, -2.0f, -164.0f, 0.0f, 0.0f, -20'000.0f};
  test.Run(dims, expected_vals);
}

TEST(MathOpTest, Mul) {
  LotusIR::NodeArg input1_def("A", &s_tensor_float), input2_def("B", &s_tensor_float), output_def("C", &s_tensor_float);
  SimpleFloatTest<Mul> test("Mul", {&input1_def, &input2_def}, {&output_def});

  std::vector<int64_t> dims{3, 3};
  test.AddInput(dims, {1.0f, 2.0f, -1.0f, 0.0f, 1.5f, -100.0f, -5.4f, 9.30f, -10'000.0f});
  test.AddInput(dims, {-1.0f, 4.4f, 432.3f, 0.0f, 3.5f, 64.0f, -5.4f, 9.30f, 10'000.0f});
  test.AddOutput(dims);
  float expected_vals[] = {-1.0f, 8.8f, -432.3f, 0.0f, 5.25f, -6'400.0f, 29.16f, 86.49f, -100'000'000.0f};
  test.Run(dims, expected_vals);
}

TEST(MathOpTest, Reciprocal) {
  LotusIR::NodeArg input_def("X", &s_tensor_float), output_def("Y", &s_tensor_float);
  SimpleFloatTest<Reciprocal> test("Reciprocal", {&input_def}, {&output_def});

  std::vector<int64_t> dims{2, 2};
  test.AddInput(dims, {1.0f, 2.0f, -1.0f, -2.0f});
  test.AddOutput(dims);
  float expected_vals[] = {1.0f, 0.5f, -1.0f, -0.5f};
  test.Run(dims, expected_vals);
}
}  // namespace Test
}  // namespace Lotus<|MERGE_RESOLUTION|>--- conflicted
+++ resolved
@@ -5,51 +5,33 @@
 #include "test/test_utils.h"
 
 namespace Lotus {
-<<<<<<< HEAD
-    namespace Test {
-        typedef  std::vector<LotusIR::NodeArg*> ArgMap;
-        TEST(MathOpTest, Clip) {
-            TypeProto tensor_float;
-            tensor_float.mutable_tensor_type()->set_elem_type(TensorProto_DataType_FLOAT);
-            LotusIR::NodeArg input_def("X", &tensor_float), output_def("Y", &tensor_float);
-            std::vector<LotusIR::NodeArg*> input_defs{ &input_def };
-            std::vector<LotusIR::NodeArg*> output_defs{ &output_def };
-            CREATE_NODE("Clip", input_defs, output_defs);
-            
-            EXPECT_TRUE(node->AddAttribute("min", -10.0f));
-            EXPECT_TRUE(node->AddAttribute("max", 10.0f));
-
-            AllocatorInfo allocator_info("CPUAllocator", Lotus::AllocatorType::ArenaAllocator);
-            KernelDef kernel_def;
-            OpKernelInfo info(*node, allocator_info, kernel_def);
-            Clip<float> kernel(info);
-
-            std::vector<float> input_vals = { 11.0f, 4.4f, 432.3f, -1.3f, 3.5f, 64.0f, -5.4f, 9.3f, 82.4f };
-            std::vector<int64_t> dims = { 3, 3 };
-            std::vector<float> expected_vals = { 10.0f, 4.4f, 10.0f, -1.3f, 3.5f, 10.0f, -5.4f, 9.3f, 10.0f };
-
-            SessionState state;
-            state.SetGraph(graph);
-            state.AddMLValueNameIdx("X", 0);
-            state.AddMLValueNameIdx("Y", 1);                        
-            auto frame = TestUtils::CreateSingleNodeCPUExecutionFrame(graph, state, {{"X", MLValue()}}, {"Y"});
-            auto status = TestUtils::PrepareIthInput<float>(*node, 0, frame, dims, &input_vals);
-            EXPECT_TRUE(status.IsOK());
-            status = TestUtils::PrepareIthOutput<float>(*node, 0, frame, dims);
-            EXPECT_TRUE(status.IsOK());
-
-            OpKernelContext kernel_ctx(frame.get(), static_cast<OpKernel*>(&kernel));
-            kernel.compute(&kernel_ctx);
-            auto output = kernel_ctx.output(0, TensorShape(dims));
-            const float* res = output->data<float>();
-            
-            for (int i = 0; i < expected_vals.size(); ++i) {
-                EXPECT_EQ(expected_vals[i], res[i]);
-            }
-        }
-=======
 namespace Test {
 typedef std::vector<LotusIR::NodeArg*> ArgMap;
+
+void SetupState(SessionState& state,
+                const std::vector<LotusIR::NodeArg*>& input_defs,
+                const std::vector<LotusIR::NodeArg*>& output_defs) {
+  int idx = 0;
+  for (auto& elem : input_defs) {
+    state.AddMLValueNameIdx(elem->Name(), idx++);
+  }
+  for (auto& elem : output_defs) {
+    state.AddMLValueNameIdx(elem->Name(), idx++);
+  }  
+}
+
+void FillFeedsAndOutputNames(const std::vector<LotusIR::NodeArg*>& input_defs,
+                             const std::vector<LotusIR::NodeArg*>& output_defs,
+                             std::unordered_map<std::string,MLValue>& feeds,
+                             std::vector<std::string>& output_names) {
+  for (auto& elem : input_defs) {
+    feeds.insert(std::make_pair(elem->Name(), MLValue()));
+  }
+  for (auto& elem : output_defs) {
+    output_names.push_back(elem->Name());
+  }
+} 
+
 TEST(MathOpTest, Clip) {
   TypeProto tensor_float;
   tensor_float.mutable_tensor_type()->set_elem_type(TensorProto_DataType_FLOAT);
@@ -71,8 +53,14 @@
   std::vector<float> expected_vals = {10.0f, 4.4f, 10.0f, -1.3f, 3.5f, 10.0f, -5.4f, 9.3f, 10.0f};
 
   SessionState state;
-  state.Init(graph);
-  auto frame = TestUtils::CreateSingleNodeCPUExecutionFrame(state);
+  state.SetGraph(graph);
+  SetupState(state, input_defs, output_defs);
+
+  std::unordered_map<std::string,MLValue> feeds;
+  std::vector<std::string> output_names;
+  FillFeedsAndOutputNames(input_defs, output_defs, feeds, output_names);
+  
+  auto frame = TestUtils::CreateSingleNodeCPUExecutionFrame(state, feeds, output_names);
   auto status = TestUtils::PrepareIthInput<float>(*node, 0, frame, dims, &input_vals);
   EXPECT_TRUE(status.IsOK());
   status = TestUtils::PrepareIthOutput<float>(*node, 0, frame, dims);
@@ -120,8 +108,14 @@
   std::vector<int64_t> expected_dims = {2, 3};
 
   SessionState state;
-  state.Init(graph);
-  auto frame = TestUtils::CreateSingleNodeCPUExecutionFrame(state);
+  state.SetGraph(graph);
+  SetupState(state, input_defs, output_defs);
+
+  std::unordered_map<std::string,MLValue> feeds;
+  std::vector<std::string> output_names;
+  FillFeedsAndOutputNames(input_defs, output_defs, feeds, output_names);
+  
+  auto frame = TestUtils::CreateSingleNodeCPUExecutionFrame(state, feeds, output_names);
   auto status = TestUtils::PrepareIthInput<float>(*node, 0, frame, x_dims, &x_vals);
   EXPECT_TRUE(status.IsOK());
   status = TestUtils::PrepareIthInput<float>(*node, 1, frame, y_dims, &y_vals);
@@ -174,8 +168,14 @@
   std::vector<int64_t> expected_dims = {2, 3};
 
   SessionState state;
-  state.Init(graph);
-  auto frame = TestUtils::CreateSingleNodeCPUExecutionFrame(state);
+  state.SetGraph(graph);
+  SetupState(state, input_defs, output_defs);
+
+  std::unordered_map<std::string,MLValue> feeds;
+  std::vector<std::string> output_names;
+  FillFeedsAndOutputNames(input_defs, output_defs, feeds, output_names);
+  
+  auto frame = TestUtils::CreateSingleNodeCPUExecutionFrame(state, feeds, output_names);
   auto status = TestUtils::PrepareIthInput<float>(*node, 0, frame, x_dims, &x_vals);
   EXPECT_TRUE(status.IsOK());
   status = TestUtils::PrepareIthInput<float>(*node, 1, frame, y_dims, &y_vals);
@@ -228,8 +228,14 @@
   std::vector<int64_t> expected_dims = {2, 3};
 
   SessionState state;
-  state.Init(graph);
-  auto frame = TestUtils::CreateSingleNodeCPUExecutionFrame(state);
+  state.SetGraph(graph);
+  SetupState(state, input_defs, output_defs);
+
+  std::unordered_map<std::string,MLValue> feeds;
+  std::vector<std::string> output_names;
+  FillFeedsAndOutputNames(input_defs, output_defs, feeds, output_names);
+  
+  auto frame = TestUtils::CreateSingleNodeCPUExecutionFrame(state, feeds, output_names);
   auto status = TestUtils::PrepareIthInput<float>(*node, 0, frame, x_dims, &x_vals);
   EXPECT_TRUE(status.IsOK());
   status = TestUtils::PrepareIthInput<float>(*node, 1, frame, y_dims, &y_vals);
@@ -282,8 +288,14 @@
   std::vector<int64_t> expected_dims = {2, 3};
 
   SessionState state;
-  state.Init(graph);
-  auto frame = TestUtils::CreateSingleNodeCPUExecutionFrame(state);
+  state.SetGraph(graph);
+  SetupState(state, input_defs, output_defs);
+
+  std::unordered_map<std::string,MLValue> feeds;
+  std::vector<std::string> output_names;
+  FillFeedsAndOutputNames(input_defs, output_defs, feeds, output_names);
+  
+  auto frame = TestUtils::CreateSingleNodeCPUExecutionFrame(state, feeds, output_names);
   auto status = TestUtils::PrepareIthInput<float>(*node, 0, frame, x_dims, &x_vals);
   EXPECT_TRUE(status.IsOK());
   status = TestUtils::PrepareIthInput<float>(*node, 1, frame, y_dims, &y_vals);
@@ -336,8 +348,14 @@
   std::vector<int64_t> expected_dims = {2, 3};
 
   SessionState state;
-  state.Init(graph);
-  auto frame = TestUtils::CreateSingleNodeCPUExecutionFrame(state);
+  state.SetGraph(graph);
+  SetupState(state, input_defs, output_defs);
+
+  std::unordered_map<std::string,MLValue> feeds;
+  std::vector<std::string> output_names;
+  FillFeedsAndOutputNames(input_defs, output_defs, feeds, output_names);
+  
+  auto frame = TestUtils::CreateSingleNodeCPUExecutionFrame(state, feeds, output_names);
   auto status = TestUtils::PrepareIthInput<float>(*node, 0, frame, x_dims, &x_vals);
   EXPECT_TRUE(status.IsOK());
   status = TestUtils::PrepareIthInput<float>(*node, 1, frame, y_dims, &y_vals);
@@ -382,8 +400,13 @@
 struct SimpleFloatTest {
   SimpleFloatTest(const char* szName, const std::vector<LotusIR::NodeArg*>& inputDefs, const std::vector<LotusIR::NodeArg*>& outputDefs)
       : graph_(szName, inputDefs, outputDefs) {
-    state_.Init(graph_);
-    frame_ = TestUtils::CreateSingleNodeCPUExecutionFrame(state_);
+    state_.SetGraph(graph_);
+    SetupState(state_, inputDefs, outputDefs);
+    
+    std::unordered_map<std::string,MLValue> feeds;
+    std::vector<std::string> output_names;
+    FillFeedsAndOutputNames(inputDefs, outputDefs, feeds, output_names);    
+    frame_ = TestUtils::CreateSingleNodeCPUExecutionFrame(state_, feeds, output_names);
   }
 
   template <size_t count>
@@ -400,7 +423,6 @@
     const float* res = output.data<float>();
     for (int i = 0; i < count; ++i) {
       EXPECT_NEAR(expected_vals[i], res[i], 0.001f);
->>>>>>> f8f754e7
     }
   }
 
