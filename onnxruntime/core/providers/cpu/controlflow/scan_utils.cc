--- conflicted
+++ resolved
@@ -357,15 +357,7 @@
 
 Status OutputIterator::AllocateFinalBuffer() {
   // make sure a single buffer for the full output is created upfront.
-<<<<<<< HEAD
   // we slice this into per-iteration pieces using MLValueTensorSlicer.
-  auto* tensor = context_.Output(output_index_, final_shape_);
-  if (!tensor) {
-    return ORT_MAKE_STATUS(ONNXRUNTIME, FAIL, "Failed to create output tensor for output #", output_index_);
-  }
-=======
-  // we slice this into per-iteration pieces in Execute using MLValueTensorSlicer.
-  // get the output tensor we just created as an MLValue
   if (!temporary_) {
     // we can write directly to the Scan output
     auto* tensor = context_.Output(output_index_, final_shape_);
@@ -373,8 +365,8 @@
     if (!tensor) {
       return ORT_MAKE_STATUS(ONNXRUNTIME, FAIL, "Failed to create output tensor for output #", output_index_);
     }
->>>>>>> 61bbf4bf
-
+
+    // get the output tensor we just created as an MLValue
     final_output_mlvalue_ = context_.GetOutputMLValue(output_index_);
   } else {
     // we need to do a transpose at the end so need to write to a temporary buffer when executing the subgraph.
